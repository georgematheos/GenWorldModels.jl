# Update algorithm

Update a `UsingWorld` model is a bit complicated since we need to be able to account for any changes to the topological
ordering of the calls.  This file contains a description of the update algorithm in English+pseudocode.

This algorithm is inspired by David Pearce and Paul Kelly's paper in the "ACM Journal of Experimental
Algorithmics, Vol 11, Artical No 1.7, 2006, Pages 1-24", titled "A Dynamic Topological Sort Algorithm
for Directed Acyclic Graphs", and extends upon the algorithm they present there (the extension is to make
it more efficient in the case we do not require our algorithm to be "unit change", but instead
have access to some information about multiple updates which will need to be performed at once).

### Top-level algorithm
1. Perform all needed updates for `:world` values.
2. Perform the update for the kernel, using the diff for the world.
3. Update lookup counts using the discards from the kernel and all the world updates.

### `:world` update algorithm description

The top of the algorithm is the algorithm we would use if the topological order could not change:
we load all calls we are given constraints for into a priority queue, ordered by the current topological sort,
and update these calls in this order.  If a call has the return value change, we need to add all calls which depend on this
to the priority queue so we can find the weight induced by changing this input to the call.

However, sometimes an "edge" will be added that requires us to change the topological sort.  More specifically,
this means that before the update, we did not need a value for `v` to exist before generating `u`, but after this update,
we need `v` to have a value before we can generate `u`.  This is induced by a call to `Gen.update(lookup_or_generate_trace_for_call_w, new_call=u)`
or `Gen.generate(lookup_or_generate, u)` when running `Gen.update(u)`.
If this occurs, we have to stop what we are doing, and update/generate this new value.  As we do this, we add the calls we are
currently in the process of updating to an `update_stack`.  If we ever try to look up the value of a call on the `update_stack`,
this is an error, since it means that there is a cycle in the new dependencies.

As we update the values in this recursive way, we track the post-order we update them in.  This is the new topological order for this set
of vertices in the graph.  We track these in `call_update_order` in the pseudocode below.  As we update these edges recursively,
I also track the sort of "range" in the topological order of the indices relevant to this update, ie. the highest and lowest indices
in the current topological sort of the calls which are updated.  I call these `fringe_bottom` and `fringe_top`.
To minimize the number of vertices whose topological indices
must change, I do something similar to Pearce and Kelly and track a sort of minimum set of indices which can have calls changed for them.
This is done in `updated_sort_indices`, which contain every ancestor of any edge added during the cycle which is
in the range `[fringe_bottom, fringe_top]` and every every descendent of any edge added during this cycle which is in this range.
To track all these descendants, we sometimes will add a call to the priority queue which we have no argdiff or constraint for,
just to add its index to `updated_sort_indices` and queue up its descendants which have index before `fringe_top`.
Once we exit a recursive cycle, we sort all the indices in `updated_sort_indices`, and reassign these indices to the
calls in `call_update_order` in the order they should now be in.


### `:world` update algorithm pseudocode
1. Load all the calls which update constraints have been provided for
into a priority queue `Q`, with priorities given by the world's current topological sort.
2. Initialize 2 pointers: `fringe_bottom = 0` and `fringe_top = 0`.
INVARIANT: `fringe_bottom` will store a number such that every call whose topological index
is less than `fringe_bottom` has been sorted into the correct position for it to be in after this update;
`fringe_top` stores a number such that any call with topological index greater than `fringe_top` has not yet
had any update performed for it.
1. Initialize a diff, `diff`, of a special type which knows `fringe_bottom`, `fringe_top`, and contains the diff
for every call we have actually run an update for.
The implementation of `Gen.update` will be such that this diff will communicate that:
- Every call before (exclusive) `fringe_bottom` either has the diff `diff` is storing for it, or has no diff.
- Every call between `fringe_bottom` and `fringe_top` (including `fringe_bottom` and `fringe_top`) has an unknown diff,
  unless that call has already been updated, in which case it has the diff returned by that update.
- Every call after `fringe_top` has no diff.
2. Initialize a lookup table `visited` for every call such that `visited[call] = false` for every call initially.
3. Initialize an empty stack `update_stack`.  This will contain every update which is currently in progress.
4. Initialize an empty min priority queue `updated_sort_indices` [to contain all indices updated in an update cycle;
   as a min PQ it will automatically sort these in _ascending_ order]
5. Initialize an empty queue `call_update_order` [to contain the new order an update cycle should now appear in]
6. While `Q` is not empty:
   1. `u = pop!(Q)`
   2. IF NOT `visited[u]`
      1. IF `sort[u] > fringe_top`:
         _This means that we have just finished updating a full "update cycle", which we should now sort into the correct order._
         1. Call procedure `reorder_update_cycle!`
         2. `fringe_top = sort[u]` _(technically this is unnecessary since we will otherwise do this in `update_or_generate`; I include it for clarity and to keep `fringe_bottom < fringe_top`)_
         3. `fringe_bottom = sort[u]`
      2. `update_or_generate(u)`
7. Call procedure `reorder_update_cycle!`.

Procedure `update_or_generate(u)`:
1. IF `u` is on the `update_stack`
   1. ERROR: cycle detected: this update would result in the calculation of call `u` requiring knowledge of the value for call `u`
2. Add `sort[u]` to `updated_sort_indices`.
3. `fringe_top = max(fringe_top, sort[u])`
4. IF there are constraints or is an argdiff for `u`, or there is no value for `u` in the world:
   1. PUSH! `u` onto the `update_stack`
   2. Call `Gen.update(u, diff, constraints[u])` if there is a value for `u` in the world; else call `Gen.generate(u, constraints[u])`;
      this returns an `argdiff` which we add to `diff` and a weight which we accumulate.
   3. POP! `u` off of the `update_stack`
5. PUSH! `u` onto `call_update_order`.
6. Set `visited[u] = true`.
7. IF the `argdiff` is not `NoChange`, THEN add every call which depends on `u` to `Q`.
8. ELSEIF the `argdiff` is `NoChange`, THEN add every call which depends on `u` and is before `fringe_top` to `Q`.
9. RETURN the `argdiff` (possibly to be used in `Gen.update` or generate or something.)

Procedure `Gen.update(u, diff, constraints[u])` / `Gen.generate(u, constraints[u])`
This will run a regular Gen update or generate for call `u` where `diff` denotes
what I articulated above.  During this update,
it is possible that the topological order will be changed.
This can occur in a few ways:

- An edge may be added via a call to `generate(lookup_or_generate,v)`
- One edge may be deleted and another added via a call to `update(lookup_or_generate_trace,v,)`
  where `lookup_or_generate_trace` previously contained a call to `w`.

If either of these occur, adding the dependency that `v` must be generated before `u`, run the following procedure:

Procedure `Gen.generate(lookup_or_generate, v)` OR `Gen.update(lookup_or_generate_trace, v)`:
1. Increment the `lookup_counts` for how many times `v` is looked up in `u`. (`u` is the top value on the `update_stack`).
2. If `v` has not yet had a value generated for it, add `v` to the end of the topological sort.
3. IF `sort[v] >= fringe_bottom` AND NOT `visited[v]`
   _In this case, call `v` has not been updated yet; we have to run this update before we can proceed._
   _Also, note that this ALWAYS occurs if no value for `v` has been generated yet since then `v` is at the end of the topological sort._
   1. Call `update_or_generate(v)`
4. RETURN the lookup_or_generate trace containing the value stored for `v` in the world.

Procedure `reorder_update_cycle!`:
_This is called when we just completed the last update on the update stack, and have now moved past the `fringe_top` call, so we can reorder the updates between `fringe_bottom` and `fringe_top` as needed._
1. WHILE `call_update_order` IS NOT empty
   1. `u = pop!(call_update_order)`
   2. `idx = pop!(updated_sort_indices)`
   3. Set `sort[idx] = u`

## "Proof of Correctness"
We would like to guarantee that when the algorithm is run:
1. Every call for which a constraint was provided had an `update` or `generate` called for it.
2. Every call which looks up a call whose value changes had an `update` called for it.
3. At the end of the update, the topological order of the vertices is correct for the new dependency
   structure of the graph, which is the old dependency structure, PLUS dependencies coming from
   updates with changed keys and new generate calls, and with dependency removals indicated by
   the discards.

#### Proof of 1 & 2:
Claim: every call which ends up in the queue `Q` has an `update` or `generate` called for it
if there is a constraint or argdiff for it.
Pf: The "`:world` update algorithm`'s step 6 pops every element out of the queue and runs `update_or_generate` on it
if it has not yet been visited.  We only mark calls as visited in `update_or_generate`. This means that
every node which ends up in the `Q` must have `update_or_generate` called on it at some point.
`update_or_generate` always runs `update` or `generate` for the call if there are constraints or argdiffs.
Thus for 1 it suffices to show that every constrained call is put on the `Q`, and for 2 it suffices
to show that every call which depends on a call whose value changes is put on the Q.

At the beginning of the algorithm, all constrained calls are enqueued onto `Q`.  Therefore (1) is guaranteed.

Furthermore, if after an update in `update_or_generate`, a call has an argdiff, all calls dependent on this
are added to the `Q`.  Therefore (2) is guaranteed.

#### Reformalizing (3)

It remains to prove (3).

Let me formalize this third proof goal a bit more clearly.
Before the update, there is a topological order for the dependency graph.
In the process of updating the constrained calls (and those downstream from
these), a call may have a dependency removed (which does not invalidate
the topological order), or may have a dependency added.
We assume that when the dependency that `u` looks up `v` is added,
this is indicated as follows: when running `Gen.update` or `Gen.generate`
on `u` during the world update, one of the following calls is made:
- `Gen.update(lookup_or_generate_trace, old_call=w, new_call=v)`
  (ie. we update a `lookup_or_generate` to look up a different call, and the new call is `v`)
OR
- `Gen.generate(lookup_or_generate, call=v)`

We also assume that if `update` is run for call `u` which makes a call
`lookup_or_generate` for a call `w`, if the version of the world passed to `u`
has an argdiff which is not `NoChange` for call `w`, an update will be run on
this `lookup_or_generate`, UNLESS this call to `lookup_or_generate` is removed
by the update to `u`. (In which case this update _removes_ a lookup by `u` of `w`.)

We would like to guarantee that once the update algorithm has run:
3a: every new dependency has been added to the dependency graph
3b: every removed dependency has been noted in the dependency graph
3c: the topological order is consistent with the new dependency graph,
ie. if call `u` looks up call `v` in the graph, then `sort[v] < sort[u]`.

#### Proof of 3a:
In the procedure `Gen.generate(lookup_or_generate, v)` OR `Gen.update(lookup_or_generate_trace, v)`,
we account for both of the cases where a new dependency is added.
In this procedure, step 1 is to increment the lookup_counts
which we use to track the dependency graph, so this added
dependency is always tracked.

#### Proof of 3b:
In the "top-level algorithm", step 3 is to scan the discard choicemaps
from all the world updates and the kernel update, and
decrease the lookup counts accordingly.  A fundamental assumption
of the `UsingWorld` combinator is that the discards from the kernel
and memoized generative functions are consistent with the calls
these make. (This assumption is articulated
in the formalism for `UsingWorld`, and error checks are provided
where possible to ensure that this is occurring.)
Therefore any dependencies which are dropped, ie. lookups which
no longer occur, will result in a discard choicemap
which indicates that this lookup used to occur, but no longer does.
Therefore this step 3 will remove in the dependency
graph any dependency which was removed during the update.

#### Proof of 3c:
The proof for this part relies on some invariants which are maintained
during the execution of the algorithm.
The first are:

##### Invariants:

(A) At any time, `fringe_bottom` is such that if call `w` satisfies
`sort[w] < fringe_bottom`, then the algorithm will not call
`update_or_generate(w)` from this point on.

(B) At any time `fringe_top` is such that if call `w` satisfies
`sort[w] > fringe_top`, then call `w` has not yet been visited
by `update_or_generate`.

(C) `fringe_bottom` and `fringe_top` only every increase in value
throughout execution of the algorithm.

Property (C) is evident.  Property (B) is maintained since
whenever `update_or_generate(u)` is called, line 3 increments
`fringe_top` to be at least as large as `sort[u]`.

Property (A) is proven as follows.  We only ever call
`update_or_generate(w)` at line 6.2.2 of the
world update algorithm or in `Gen.update/generate(lookup_or_generate)`.
In `Gen.update/generate`, we only run `update_or_generate(w)` if
`sort[w] >= fringe_bottom`.
In the world update algorithm, we only ever run `update_or_generate(w)`
on a `w` which is the most recent `w` pulled off of `Q`, and thus
the call with the highest index we have pulled off of `Q`.  Since
we only ever update `fringe_bottom` at line 6.2.1.3 of the world update
algorithm by setting `fringe_bottom = sort[u]` for a call `u` we just
pulled off of `Q`, if the world update algorithm calls
`update_or_generate(w)`, the current value of `fringe_bottom` is
either `sort[w]` or `sort[u]` for some `u` pulled off of `Q` before `w`
(or is 0, which we initialize `fringe_bottom` to).  In any case,
`fringe_bottom <= sort[w]`.  Thus we only run `update_or_generate`
on calls with position currently greater than `fringe_bottom`.

Invariants (A), (B), and (C) help us understand 3 other important
invariants:

1. If when we call `update_or_generate(u)`, `sort[v] < fringe_bottom`,
   then after the update, we will have `sort[v] < sort[u]`.

2. at any time, all the vertices in `call_update_order`
   and all the indices in `updated_sort_indices` are between
   `fringe_bottom` and `fringe_top`.

3. If `v` is added to `call_update_order` before `u` is (and both are
   placed on `call_update_order` at some point), we will end the update
   with `sort[v] < sort[u]`

To prove these, we must consider the behavior of the only
procedure which changes topological positions: `reorder_update_cycle!`.  
This procedure only changes positions
for calls in `call_update_order`, and only to positions in
`updated_sort_indices`; furthermore it always empties both of
these data structures when it is called.
(It runs until emptying `call_update_order`,
and in every call to `update_or_generate`, we add exactly
one element to each of these, so they always contain the same
number of elements.  Note that `update_or_generate` is
the only place we add elements to either of these data structures.)

By invariant (B), we have never called `update_or_generate(w)` for
a `w` after `fringe_top`.  Therefore `call_update_order`
`updated_sort_indices` both contain elements before `fringe_top`.
We only call `reorder_update_cycle!`
just before advancing `fringe_top` and `fringe_bottom` to the same
point, past the previous `fringe_top` (or
just before ending the entire update algorithm, in which case
future behavior is irrelevant.)
Therefore by invariant (A), at the end of a call to `reorder_update_cycle!`,
if we are not done with the update algorithm, since we advance
`fringe_bottom` past the previous `fringe_top`, and thus past
all of the elements which were in `call_update_order` before
the call to `reorder_update_cycle!`.  By invariant (A),
we will never call `update_or_generate` on any of these
calls again since they are now before `fringe_bottom`;
thus these elements can never again end up on `call_update_order`
and have their position changed.  Thus invariant (1) holds.
Likewise, since every element we call `update_or_generate` on must
be after `fringe_bottom`, and by the above discussion,
before `fringe_top`, invariant (2) holds.

We also note that if `v` is added to `call_update_order` before `u`,
then `reorder_update_cycle!` will pull `v` off of this queue before `u`
and thus assign `v` a lower index than `u` (since `updated_sort_indices`
is a priority queue and has lower elements pulled off first),
and therefore we will have `sort[v] < sort[u]`, confirming
invariant (3).

##### Proof of 3c:
Now, let's consider an update and prove that
the order we end up with is correct.
Say in the new dependency structure implied by an update,
call `u` looks up call `v`.

There are 2 cases:
i. before this update, call `u` did look up `v`.
ii. before this update, call `u` did not look up `v`.

Case i. before this update, call `u` did look up `v`. 
Note that in this case, before the update, `sort[v] < sort[u]`.

If neither `u` nor `v` are visited by `update_or_generate`
during this update, neither position
will be added to `call_update_order`, so neither will have their position
changed; thus we end with `sort[v] < sort[u]`.

If `u` was visited by `update_or_generate` (regardless of whether
`v` was), then:
- if when we call `update_or_generate(u)`, `fringe_bottom > sort[v]`,
  then by invariant 1 above we know that we end the algorithm
  with `sort[v] < sort[u]`.
- else, when we update `u`, `fringe_bottom <= sort[v] < sort[u]`.
  Then when updating `u`, the diff for the world will reflect that
  there may be a change for `v`, and thus trigger a 
   call to `update(lookup_or_generate_trace, v)`, which will call
   `update_or_generate(v)` and put `v` onto the `call_update_order`
   (or, if `v` was already visited, it has already been put
   onto `call_update_order`).  Only
   then can `u` finish its update and be placed onto `call_update_order`,
   so `v` will be sorted into a position before `u`.

The only other case is that `v` was updated but `u` was not.
Once the update for `v` is complete in `update_or_generate`, if `u < fringe_top`,
`u` is added to `Q` since it depends on `v`,
and thus `u` does get updated, contradicting our assumption.
Thus this case only occurs if at the time the update for `v` is completed,
`sort[v] <= fringe_top < sort[u]`.
By invariant 2, all the calls in `call_update_order` have index before
`fringe_top` and thus before `sort[u]`, and thus `v` is added
to `call_update_order` before any call with position after `sort[u]`;
thus by invariant 3, we end with `sort[v] < sort[u]`.

Case ii. Before this update, `u` did not depend on `v`.
Thus there must have been an update for `u`
where there was a call to `generate(lookup_or_generate, v)` or
`update(lookup_or_generate, old_call=w, new_call=v)` made by `u`.

If during the `u` update, `sort[v] < fringe_bottom`,
then by invariant 1, we end up with `sort[v] < sort[u]`.

If instead during the `u` update, `fringe_bottom <= sort[v]`, lookup_or_generate
will call `update_or_generate(v)` (procedure Gen.generate/Gen.update line 3.1).
If `v` has already been visited,
then either `v` is already on the update stack, which means there is a cycle
and this is an invalid update, or an update for `v` has already completed,
in which case  `v` must already be in `call_update_order`,
so we will end up with `v` before `u`.
Else, the `update_or_generate(v)` will run an update for `v` as needed,
then place `v` on `call_update_order`, before finishing the update
for `u` and placing `u` on `call_update_order`.  Thus by invariant 3 we will
again end up with `sort[v] < sort[u]`.

## Runtime analysis
While we are updating, we encounter "update cycles". A pre-update-cycle
is a set of vertices all of which are visited by the update algorithm,
and all of which are at some point during the algorithm
between `fringe_bottom` and `fringe_top`.  An update-cycle
is a pre-update-cycle which further has the property that
no pre-update-cycle containing all vertices therein has any
other vertices in it.  Ie. an update-cycle is
a pre-update-cycle which cannot have any vertices added to it
and still be a pre-update-cycle.

Say that an update encounters `C` update cycles, the largest of which
has size `S`.  Say we visit a total of `U` vertices
during the algorithm.  (This includes both vertices we run
an update for, and those whose positions are changed.)
(Then `U <= SC`.)  Say that running a single call to `Gen.update`
or `Gen.generate` has runtime `G` (not including
calls to `update_or_generate` these trigger)

At most, we end up loading all `U` vertices onto the priority queue.
Thus in the worst case our runtime is at least `O(U * log(U))`.
For each update cycle, we run a call to `update_or_generate`
for each one (in a sort of depth-first-search recursive
fashion).  At each `update_or_generate` call,
the expensive operations are
1. adding `sort[u]` to `updated_sort_indices` (which is a PQ
containing all the elements so far encountered in the update
cycle, and thus takes `O(log(S))`)
2. Calling `Gen.update` (which may trigger more calls to 
   `update_or_generate`); other than these additional calls,
   this takes time `G`
3. Adding all downstream calls in the cycle to 
   the PQ (but this is counted in our `O(U * log(U))` above)

Thus we spend `S * (log(S) + G)` time in `update_or_generate`
for an update cycle.  For each update cycle, we also
have a call to `reorder_update_cycle!` which
requires popping all the elements off the heap,
and thus takes `S * log(S)` time.  So each update cycle
is `O(S * (log(S) + G))`.

Thus our total runtime is
`O(U * log(U) + C * S * (log(S) + G))` where
- U = total number of calls to update or change the position of
- C = total number of update cycles
- S = max size of an update cycle
- G = time to run a `Gen.update`

We can simplify this to `O(U * (log(U) + G))`.

I remark that this is not a 100% clear runtime, since `U`
depends on how many vertices we must change the topological position for,
which depends on the particular topological sort updating strategy.
I use the algorithm presented by Pearce and Kelly for this;
<<<<<<< HEAD
I refer to their work for the details.
(In particular, it is the parameter `delta_{xy}` in their analysis
which determines how many vetices will positions changed for them;
in this case `U = \sum_{x->y an added edge in the update}{delta_{xy}})`.
=======
I refer to their work for the details.
>>>>>>> c10eb8d0
<|MERGE_RESOLUTION|>--- conflicted
+++ resolved
@@ -404,11 +404,7 @@
 depends on how many vertices we must change the topological position for,
 which depends on the particular topological sort updating strategy.
 I use the algorithm presented by Pearce and Kelly for this;
-<<<<<<< HEAD
 I refer to their work for the details.
 (In particular, it is the parameter `delta_{xy}` in their analysis
 which determines how many vetices will positions changed for them;
-in this case `U = \sum_{x->y an added edge in the update}{delta_{xy}})`.
-=======
-I refer to their work for the details.
->>>>>>> c10eb8d0
+in this case `U = \sum_{x->y an added edge in the update}{delta_{xy}})`.